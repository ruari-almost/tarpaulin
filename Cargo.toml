--- conflicted
+++ resolved
@@ -19,11 +19,7 @@
 path = "tests/mod.rs"
 
 [dependencies]
-<<<<<<< HEAD
-cargo = "0.43"
-=======
 cargo_metadata = "0.9"
->>>>>>> 95f99254
 chrono = "0.4"
 clap = "2.33.0"
 coveralls-api = "0.5.0"

--- conflicted
+++ resolved
@@ -6,18 +6,7 @@
 use crate::statemachine::*;
 use crate::test_loader::*;
 use crate::traces::*;
-<<<<<<< HEAD
-use cargo::core::{compiler::CompileMode, InternedString, Package, Shell, Workspace};
-use cargo::ops;
-use cargo::ops::{
-    clean, compile, CleanOptions, CompileFilter, CompileOptions, FilterRule, LibRule, Packages,
-    TestOptions,
-};
-use cargo::util::{homedir, Config as CargoConfig};
-use log::{debug, info, trace, warn};
-=======
 use log::{info, trace, warn};
->>>>>>> 95f99254
 use nix::unistd::*;
 use std::collections::HashMap;
 use std::env;
@@ -37,13 +26,7 @@
 
 mod ptrace_control;
 
-<<<<<<< HEAD
-static DOCTEST_FOLDER: &str = "target/doctests";
-
 pub fn trace(configs: &[Config]) -> Result<TraceMap, RunError> {
-=======
-pub fn run(configs: &[Config]) -> Result<(), RunError> {
->>>>>>> 95f99254
     let mut tracemap = TraceMap::new();
     let mut ret = 0i32;
     let mut failure = Ok(());
@@ -52,7 +35,6 @@
         if config.name == "report" {
             continue;
         }
-        //let result = result?;
         match launch_tarpaulin(config) {
             Ok((t, r)) => {
                 tracemap.merge(&t);
@@ -99,61 +81,9 @@
     if !config.name.is_empty() {
         info!("Running config {}", config.name);
     }
-<<<<<<< HEAD
-    setup_environment(&config);
-    cargo::core::enable_nightly_features();
-    let cwd = match config.manifest.parent() {
-        Some(p) => p.to_path_buf(),
-        None => PathBuf::new(),
-    };
-    let home = match homedir(&cwd) {
-        Some(h) => h,
-        None => {
-            warn!("Warning failed to find home directory.");
-            PathBuf::new()
-        }
-    };
-    let mut cargo_config = CargoConfig::new(Shell::new(), cwd, home);
-    let flag_quiet = if config.verbose { None } else { Some(true) };
-
-    // This shouldn't fail so no checking the error.
-    let _ = cargo_config.configure(
-        0u32,
-        flag_quiet,
-        None,
-        config.frozen,
-        config.locked,
-        config.offline,
-        &config.target_dir,
-        &config.unstable_features,
-        &[],
-    );
-
-    let workspace = Workspace::new(config.manifest.as_path(), &cargo_config)
-        .map_err(|e| RunError::Manifest(e.to_string()))?;
-
-    let mut compile_options = get_compile_options(&config, &cargo_config)?;
 
     info!("Running Tarpaulin");
 
-    if config.force_clean {
-        debug!("Cleaning project");
-        // Clean isn't expected to fail and if it does it likely won't have an effect
-        let clean_opt = CleanOptions {
-            config: &cargo_config,
-            spec: vec![],
-            target: None,
-            profile_specified: config.force_clean,
-            requested_profile: InternedString::new("dev"),
-            doc: false,
-        };
-        let _ = clean(&workspace, &clean_opt);
-    }
-=======
-
-    info!("Running Tarpaulin");
-
->>>>>>> 95f99254
     let mut result = TraceMap::new();
     let mut return_code = 0i32;
     let project_analysis = source_analysis::get_line_analysis(config);
@@ -177,89 +107,6 @@
     Ok((result, return_code))
 }
 
-<<<<<<< HEAD
-fn get_compile_options<'a>(
-    config: &Config,
-    cargo_config: &'a CargoConfig,
-) -> Result<Vec<CompileOptions<'a>>, RunError> {
-    let mut result = Vec::new();
-    for run_type in &config.run_types {
-        let mut copt = CompileOptions::new(cargo_config, (*run_type).into())
-            .map_err(|e| RunError::Cargo(e.to_string()))?;
-        if run_type == &RunType::Tests {
-            if let CompileFilter::Default {
-                ref mut required_features_filterable,
-            } = copt.filter
-            {
-                *required_features_filterable = true;
-            }
-        } else if run_type == &RunType::Doctests {
-            copt.filter = CompileFilter::new(
-                LibRule::True,
-                FilterRule::Just(vec![]),
-                FilterRule::Just(vec![]),
-                FilterRule::Just(vec![]),
-                FilterRule::Just(vec![]),
-            );
-        } else if run_type == &RunType::Examples {
-            copt.filter = CompileFilter::new(
-                LibRule::True,
-                FilterRule::Just(vec![]),
-                FilterRule::Just(vec![]),
-                FilterRule::All,
-                FilterRule::Just(vec![]),
-            );
-        }
-
-        copt.features = config.features.clone();
-        copt.all_features = config.all_features;
-        copt.no_default_features = config.no_default_features;
-        copt.build_config.requested_profile = match config.release {
-            true => InternedString::new("release"),
-            false => InternedString::new("dev"),
-        };
-        copt.spec =
-            match Packages::from_flags(config.all, config.exclude.clone(), config.packages.clone())
-            {
-                Ok(spec) => spec,
-                Err(e) => {
-                    return Err(RunError::Packages(e.to_string()));
-                }
-            };
-        result.push(copt);
-    }
-    Ok(result)
-}
-
-fn setup_environment(config: &Config) {
-    env::set_var("TARPAULIN", "1");
-    let common_opts =
-        " -C relocation-model=dynamic-no-pic -C link-dead-code -C opt-level=0 -C debuginfo=2 ";
-    let rustflags = "RUSTFLAGS";
-    let mut value = common_opts.to_string();
-    if config.release {
-        value = format!("{}-C debug-assertions=off ", value);
-    }
-    if let Ok(vtemp) = env::var(rustflags) {
-        value.push_str(vtemp.as_ref());
-    }
-    env::set_var(rustflags, value);
-    // doesn't matter if we don't use it
-    let rustdoc = "RUSTDOCFLAGS";
-    let mut value = format!(
-        "{} --persist-doctests {} -Z unstable-options ",
-        common_opts, DOCTEST_FOLDER
-    );
-    if let Ok(vtemp) = env::var(rustdoc) {
-        if !vtemp.contains("--persist-doctests") {
-            value.push_str(vtemp.as_ref());
-        }
-    }
-    env::set_var(rustdoc, value);
-}
-
-=======
->>>>>>> 95f99254
 /// Returns the coverage statistics for a test executable in the given workspace
 pub fn get_test_coverage(
     test: &Path,
